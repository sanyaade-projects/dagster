[
  {
    "title": "Getting Started",
    "icon": "Sparkles",
    "path": "/getting-started",
    "children": [
      {
        "title": "What is Dagster?",
        "path": "/getting-started/what-is-dagster"
      },
      {
        "title": "Architecture",
        "path": "/getting-started/architecture"
      },
      {
        "title": "Telemetry",
        "path": "/getting-started/telemetry"
      },
      {
        "title": "Creating a project",
        "path": "/getting-started/create-new-project",
        "children": [
          {
            "title": "Using Open Source",
            "path": "/getting-started/using-dagster-open-source"
          },
          {
            "title": "Using Cloud",
            "path": "/getting-started/using-dagster-cloud"
          }
        ]
      }
    ]
  },
  {
    "title": "Building with Dagster",
    "icon": "Menu",
    "path": "/building",
    "isDefaultOpen": true,
    "children": [
      {
        "title": "Understanding Dagster",
        "children": [
          {
            "title": "Designing DAGs",
            "path": "/building#designing-dags"
          },
          {
            "title": "Running Dagster",
            "path": "/building#running-dagster"
          },
          {
            "title": "Organizing Dagster projects",
            "path": "/building#organizing-dagster-projects"
          },
          {
<<<<<<< HEAD
            "title": "Op Retries",
            "path": "/concepts/ops-jobs-graphs/op-retries"
=======
            "title": "Customizing Dagster",
            "path": "/building#customizing-dagster"
          },
          {
            "title": "Testing and logging",
            "path": "/building#testing-and-logging"
>>>>>>> c147118d
          }
        ]
      },
      {
        "title": "Using Dagit",
        "children": [
          {
            "title": "Dagit UI",
            "path": "/building/understanding-dagster/dagit/dagit"
          },
          {
            "title": "GraphQL API",
            "path": "/building/understanding-dagster/dagit/graphql"
          },
          {
            "title": "GraphQL Python Client",
            "path": "/building/understanding-dagster/dagit/graphql-client"
          }
        ]
      },
      {
        "title": "Best practices",
        "children": [
          {
<<<<<<< HEAD
            "title": "Jobs",
            "path": "/concepts/ops-jobs-graphs/jobs"
          },
          {
            "title": "Job Execution",
            "path": "/concepts/ops-jobs-graphs/job-execution"
          },
          {
            "title": "Metadata & Tags",
            "path": "/concepts/ops-jobs-graphs/metadata-tags"
=======
            "title": "Organizing a project",
            "path": "/guides/best-practices/organizing-a-project"
>>>>>>> c147118d
          }
        ]
      }
    ]
  },
  {
    "title": "Integrating Dagster",
    "path": "/integrations",
    "icon": "Grid",
    "children": [
      {
        "title": "Azure",
        "path": "/_apidocs/libraries/dagster-azure"
      },
      {
        "title": "Amazon Web Services (AWS)",
        "path": "/_apidocs/libraries/dagster-aws"
      },
      {
        "title": "dbt",
        "path": "/integrations/dbt"
      },
      {
        "title": "Google Cloud Platform (GCP)",
        "path": "/_apidocs/libraries/dagster-gcp"
      },
      {
        "title": "Pandas",
        "path": "/integrations/pandas"
      },
      {
        "title": "Pandera",
        "path": "/integrations/pandera"
      },
      {
        "title": "Guides",
        "children": [  
          {
            "title": "Airflow",
            "path": "/integrations/airflow"
          },
          {
            "title": "Great Expectations",
            "path": "/integrations/great-expectations"
          },
          {
            "title": "PySpark",
            "path": "/integrations/spark"
          },
          {
            "title": "Jupyter/Papermill",
            "path": "/integrations/dagstermill"
          }
        ]
      },
      {
      "title": "All integrations",
      "path": "/integrations#libraries"
      }
    ]
  },
  {
    "title": "Deploying Dagster",
    "icon": "CloudUpload",
    "path": "/deployment",
    "children": [
      {
        "title": "Dagster open source",
        "children": [
          {
            "title": "Understanding OS deployments",
            "path": "/deployment/open-source/overview"
          },
          {
            "title": "TODO",
            "path": "/deployment/open-source/todo"
          }
        ]
      },
      {
        "title": "Dagster Cloud",
        "children": [
          {
            "title": "Developing and testing",
            "path": "/deployment#developing-and-testing"
          },
          {
            "title": "Adding an agent",
            "path": "/deployment#adding-an-agent"
          },
          {
            "title": "Configuring authentication",
            "path": "/deployment#configuring-authentication"
          },
          {
            "title": "Managing instances and users",
            "path": "/deployment#managing-instances-and-users"
          }
        ]
      }
    ]
  },
  {
    "title": "Monitoring & debugging",
    "icon": "Document",
    "path": "/monitoring",
    "children": [
      {
        "title": "Logging",
        "path": "todo"
      },
      {
        "title": "Errors",
        "path": "todo"
      }
    ]
  },
  {
    "title": "API Reference",
    "icon": "BookOpen",
    "path": "/_apidocs",
    "children": [
      {
        "title": "Core",
        "children": [
          {
            "title": "Software-Defined Assets",
            "path": "/_apidocs/assets"
          },
          {
            "title": "Jobs",
            "path": "/_apidocs/jobs"
          },
          {
            "title": "Ops",
            "path": "/_apidocs/ops"
          },
          {
            "title": "Graphs",
            "path": "/_apidocs/graphs"
          },
          {
            "title": "Resources",
            "path": "/_apidocs/resources"
          },
          {
            "title": "Loggers",
            "path": "/_apidocs/loggers"
          },
          {
            "title": "Repositories",
            "path": "/_apidocs/repositories"
          },
          {
            "title": "Config",
            "path": "/_apidocs/config"
          },
          {
            "title": "Types",
            "path": "/_apidocs/types"
          },
          {
            "title": "Dagster CLI",
            "path": "/_apidocs/cli"
          },
          {
            "title": "Schedules and Sensors",
            "path": "/_apidocs/schedules-sensors"
          },
          {
            "title": "Partitions",
            "path": "/_apidocs/partitions"
          },
          {
            "title": "Errors",
            "path": "/_apidocs/errors"
          },
          {
            "title": "Execution",
            "path": "/_apidocs/execution"
          },
          {
            "title": "Hooks",
            "path": "/_apidocs/hooks"
          },
          {
            "title": "IO Managers",
            "path": "/_apidocs/io-managers"
          },
          {
            "title": "Dynamic Mapping & Collect",
            "path": "/_apidocs/dynamic"
          },
          {
            "title": "Versioning & Memoization",
            "path": "/_apidocs/memoization"
          },
          {
            "title": "Utilities",
            "path": "/_apidocs/utilities"
          },
          {
            "title": "Internals",
            "path": "/_apidocs/internals"
          }
        ]
      },
      {
        "title": "Legacy",
        "children": [
          {
            "title": "Solids",
            "path": "/_apidocs/solids"
          },
          {
            "title": "Pipelines",
            "path": "/_apidocs/pipeline"
          },
          {
            "title": "Modes",
            "path": "/_apidocs/modes"
          },
          {
            "title": "Presets",
            "path": "/_apidocs/presets"
          }
        ]
      },
      {
        "title": "Libraries",
        "children": [
          {
            "title": "Dagstermill",
            "path": "/_apidocs/libraries/dagstermill"
          },
          {
            "title": "Airbyte (dagster-airbyte)",
            "path": "/_apidocs/libraries/dagster-airbyte"
          },
          {
            "title": "Airflow (dagster-airflow)",
            "path": "/_apidocs/libraries/dagster-airflow"
          },
          {
            "title": "AWS (dagster-aws)",
            "path": "/_apidocs/libraries/dagster-aws"
          },
          {
            "title": "Azure (dagster-azure)",
            "path": "/_apidocs/libraries/dagster-azure"
          },
          {
            "title": "Celery (dagster-celery)",
            "path": "/_apidocs/libraries/dagster-celery"
          },
          {
            "title": "Celery + Docker (dagster-celery-docker)",
            "path": "/_apidocs/libraries/dagster-celery-docker"
          },
          {
            "title": "Celery + Kubernetes (dagster-celery-k8s)",
            "path": "/_apidocs/libraries/dagster-celery-k8s"
          },
          {
            "title": "Dask (dagster-dask)",
            "path": "/_apidocs/libraries/dagster-dask"
          },
          {
            "title": "Databricks (dagster-databricks)",
            "path": "/_apidocs/libraries/dagster-databricks"
          },
          {
            "title": "Datadog (dagster-datadog)",
            "path": "/_apidocs/libraries/dagster-datadog"
          },
          {
            "title": "Datahub (dagster-datahub)",
            "path": "/_apidocs/libraries/dagster-datahub"
          },
          {
            "title": "dbt (dagster-dbt)",
            "path": "/_apidocs/libraries/dagster-dbt"
          },
          {
            "title": "Docker (dagster-docker)",
            "path": "/_apidocs/libraries/dagster-docker"
          },
          {
            "title": "Fivetran (dagster-fivetran)",
            "path": "/_apidocs/libraries/dagster-fivetran"
          },
          {
            "title": "GCP (dagster-gcp)",
            "path": "/_apidocs/libraries/dagster-gcp"
          },
          {
            "title": "Great Expectations (dagster-ge)",
            "path": "/_apidocs/libraries/dagster-ge"
          },
          {
            "title": "Github (dagster-github)",
            "path": "/_apidocs/libraries/dagster-github"
          },
          {
            "title": "Kubernetes (dagster-k8s)",
            "path": "/_apidocs/libraries/dagster-k8s"
          },
          {
            "title": "MLflow (dagster-mlflow)",
            "path": "/_apidocs/libraries/dagster-mlflow"
          },
          {
            "title": "Microsoft Teams (dagster-msteams)",
            "path": "/_apidocs/libraries/dagster-msteams"
          },
          {
            "title": "MySQL (dagster-mysql)",
            "path": "/_apidocs/libraries/dagster-mysql"
          },
          {
            "title": "PagerDuty (dagster-pagerduty)",
            "path": "/_apidocs/libraries/dagster-pagerduty"
          },
          {
            "title": "Pandas (dagster-pandas)",
            "path": "/_apidocs/libraries/dagster-pandas"
          },
          {
            "title": "Papertrail (dagster-papertrail)",
            "path": "/_apidocs/libraries/dagster-papertrail"
          },
          {
            "title": "PostgreSQL (dagster-postgres)",
            "path": "/_apidocs/libraries/dagster-postgres"
          },
          {
            "title": "Prometheus (dagster-prometheus)",
            "path": "/_apidocs/libraries/dagster-prometheus"
          },
          {
            "title": "Pyspark (dagster-pyspark)",
            "path": "/_apidocs/libraries/dagster-pyspark"
          },
          {
            "title": "Shell (dagster-shell)",
            "path": "/_apidocs/libraries/dagster-shell"
          },
          {
            "title": "Slack (dagster-slack)",
            "path": "/_apidocs/libraries/dagster-slack"
          },
          {
            "title": "Snowflake (dagster-snowflake)",
            "path": "/_apidocs/libraries/dagster-snowflake"
          },
          {
            "title": "Snowflake + Pandas (dagster-snowflake-pandas)",
            "path": "/_apidocs/libraries/dagster-snowflake-pandas"
          },
          {
            "title": "Spark (dagster-spark)",
            "path": "/_apidocs/libraries/dagster-spark"
          },
          {
            "title": "SSH / SFTP (dagster-ssh)",
            "path": "/_apidocs/libraries/dagster-ssh"
          },
          {
            "title": "Twilio (dagster-twilio)",
            "path": "/_apidocs/libraries/dagster-twilio"
          }
        ]
      }
    ]
  },
  {
    "title": "Support",
    "icon": "Users",
    "path": "/community",
    "isUnversioned": true,
    "children": [
      {
        "title": "Community",
        "path": "/community",
        "isUnversioned": true
      },
      {
        "title": "Contributing",
        "path": "/community/contributing"
      },
      {
        "title": "Slack",
        "path": "https://dagster-slackin.herokuapp.com/",
        "isExternalLink": true,
        "isUnversioned": true
      },
      {
        "title": "GitHub",
        "path": "https://github.com/dagster-io/dagster",
        "isExternalLink": true,
        "isUnversioned": true
      }
    ]
  },
  {
    "title": "About",
    "icon": "InfoCircle",
    "isUnversioned": true,
    "children": [
      {
        "title": "Releases and changes",
        "path": "/about/releases"
      },
      {
        "title": "Changelog",
        "path": "/changelog",
        "isUnversioned": true
      },
      {
        "title": "Migration guides",
        "path": "/migration",
        "isUnversioned": true
      }
    ]
  }
]<|MERGE_RESOLUTION|>--- conflicted
+++ resolved
@@ -54,17 +54,136 @@
             "path": "/building#organizing-dagster-projects"
           },
           {
-<<<<<<< HEAD
+            "title": "Customizing Dagster",
+            "path": "/building#customizing-dagster"
+          },
+          {
+            "title": "Testing and logging",
+            "path": "/building#testing-and-logging"
+          }
+        ]
+      },
+      {
+        "title": "Ops",
+        "children": [
+          {
+            "title": "Ops",
+            "path": "/concepts/ops-jobs-graphs/ops"
+          },
+          {
+            "title": "Op Events",
+            "path": "/concepts/ops-jobs-graphs/op-events"
+          },
+          {
+            "title": "Op Hooks",
+            "path": "/concepts/ops-jobs-graphs/op-hooks"
+          },
+          {
             "title": "Op Retries",
             "path": "/concepts/ops-jobs-graphs/op-retries"
-=======
-            "title": "Customizing Dagster",
-            "path": "/building#customizing-dagster"
-          },
-          {
-            "title": "Testing and logging",
-            "path": "/building#testing-and-logging"
->>>>>>> c147118d
+          }
+        ]
+      },
+      {
+        "title": "Graphs",
+        "children": [
+          {
+            "title": "Graphs",
+            "path": "/concepts/ops-jobs-graphs/graphs"
+          },
+          {
+            "title": "Nesting Graphs",
+            "path": "/concepts/ops-jobs-graphs/nesting-graphs"
+          },
+          {
+            "title": "Dynamic Graphs",
+            "path": "/concepts/ops-jobs-graphs/dynamic-graphs"
+          }
+        ]
+      },
+      {
+        "title": "Jobs",
+        "children": [
+          {
+            "title": "Jobs",
+            "path": "/concepts/ops-jobs-graphs/jobs"
+          },
+          {
+            "title": "Job Execution",
+            "path": "/concepts/ops-jobs-graphs/job-execution"
+          },
+          {
+            "title": "Metadata & Tags",
+            "path": "/concepts/ops-jobs-graphs/metadata-tags"
+          }
+        ]
+      },
+      {
+        "title": "Schedules, Sensors, & Partitions",
+        "children": [
+          {
+            "title": "Schedules",
+            "path": "/concepts/partitions-schedules-sensors/schedules"
+          },
+          {
+            "title": "Sensors",
+            "path": "/concepts/partitions-schedules-sensors/sensors"
+          },
+          {
+            "title": "Partitions",
+            "path": "/concepts/partitions-schedules-sensors/partitions"
+          },
+          {
+            "title": "Backfills",
+            "path": "/concepts/partitions-schedules-sensors/backfills"
+          }
+        ]
+      },
+      {
+        "title": "IO Management",
+        "children": [
+          {
+            "title": "IO Managers",
+            "path": "/concepts/io-management/io-managers"
+          },
+          {
+            "title": "Unconnected Inputs",
+            "path": "/concepts/io-management/unconnected-inputs"
+          }
+        ]
+      },
+      {
+        "title": "Configuration",
+        "children": [
+          {
+            "title": "Run Configuration",
+            "path": "/concepts/configuration/config-schema"
+          },
+          {
+            "title": "Configured API",
+            "path": "/concepts/configuration/configured"
+          }
+        ]
+      },
+      {
+        "title": "Repositories & Workspaces",
+        "children": [
+          {
+            "title": "Repositories",
+            "path": "/concepts/repositories-workspaces/repositories"
+          },
+          {
+            "title": "Workspaces",
+            "path": "/concepts/repositories-workspaces/workspaces"
+          }
+        ]
+      },
+      {
+        "title": "Resources",
+        "children": [
+          {
+            "title": "Resources",
+            "path": "/concepts/resources"
           }
         ]
       },
@@ -89,21 +208,8 @@
         "title": "Best practices",
         "children": [
           {
-<<<<<<< HEAD
-            "title": "Jobs",
-            "path": "/concepts/ops-jobs-graphs/jobs"
-          },
-          {
-            "title": "Job Execution",
-            "path": "/concepts/ops-jobs-graphs/job-execution"
-          },
-          {
-            "title": "Metadata & Tags",
-            "path": "/concepts/ops-jobs-graphs/metadata-tags"
-=======
             "title": "Organizing a project",
             "path": "/guides/best-practices/organizing-a-project"
->>>>>>> c147118d
           }
         ]
       }
