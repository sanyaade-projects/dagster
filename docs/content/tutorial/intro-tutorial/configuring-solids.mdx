---
title: Configuring Solids | Dagster
description: Solids can be parameterized with runtime configuration
---

# Configuring Solids

<CodeReferenceLink filePath="examples/docs_snippets/docs_snippets/intro_tutorial/advanced/configuring_solids/" />

In many situations, we'd like to be able to configure solids at run time. For example, we may want whomever is running the pipeline to decide what dataset it operates on. Configuration is useful when you want the person or system that is launching a pipeline to be able to make choices about what the pipeline does, without needing to modify the pipeline definition.

We've seen a solid whose behavior is the same every time it runs:

```python file=/intro_tutorial/advanced/configuring_solids/read_csv.py startafter=start_load_cereals_marker endbefore=end_load_cereals_marker
@solid
def load_cereals(context):
    csv_path = os.path.join(os.path.dirname(__file__), "cereal.csv")
    with open(csv_path, "r") as fd:
        cereals = [row for row in csv.DictReader(fd)]

    context.log.info(f"Found {len(cereals)} cereals".format())
    return cereals
```

If we want the file to be determined by whomever is launching the pipeline, we might write a more generic version:

```python file=/intro_tutorial/advanced/configuring_solids/read_csv.py startafter=start_read_csv_marker endbefore=end_read_csv_marker
@solid
def read_csv(context):
    csv_path = os.path.join(
        os.path.dirname(__file__), context.solid_config["csv_name"]
    )
    with open(csv_path, "r") as fd:
        lines = [row for row in csv.DictReader(fd)]

    context.log.info(f"Read {len(lines)} lines")
    return lines
```

Here, rather than hard-coding the value of `dataset_path`, we use a config option, `csv_name`.

Let's rebuild a pipeline we've seen before, but this time using our newly parameterized solid.

```python file=/intro_tutorial/advanced/configuring_solids/configurable_pipeline.py startafter=start_pipeline_marker endbefore=end_pipeline_marker
import csv
import os

from dagster import execute_pipeline, pipeline, solid


@solid
def read_csv(context):
    csv_path = os.path.join(
        os.path.dirname(__file__), context.solid_config["csv_name"]
    )
    with open(csv_path, "r") as fd:
        lines = [row for row in csv.DictReader(fd)]

    context.log.info(f"Read {len(lines)} lines")
    return lines


@solid
def sort_by_calories(context, cereals):
    sorted_cereals = sorted(
        cereals, key=lambda cereal: int(cereal["calories"])
    )

    context.log.info(f'Most caloric cereal: {sorted_cereals[-1]["name"]}')


@pipeline
def configurable_pipeline():
    sort_by_calories(read_csv())
```

<br />

## Specifying Config for Pipeline Execution

We can specify config for a pipeline execution regardless of how we execute the pipeline — the Dagit UI, Python API, or the command line:

### Dagit Config Editor

Dagit provides a powerful, schema-aware, typeahead-enabled config editor to enable rapid experimentation with and debugging of parameterized pipeline executions. As always, run:

```bash
dagit -f configurable_pipeline.py
```

Notice that the launch execution button is disabled and the solids are red in the bottom right corner of the Playground.

<Image
alt="inputs_figure_one.png"
src="/images/tutorial/inputs_figure_one.png"
width={1680}
height={946}
/>

Let's enter the config we need in order to execute our pipeline.

<<<<<<< HEAD
<Image
alt="inputs_figure_three.png"
src="/images/tutorial/inputs_figure_three.png"
width={1680}
height={946}
/>
=======
![inputs_figure_three.png](/images/tutorial/inputs_figure_three.png)

```yaml file=/intro_tutorial/basics/configuring_solids/run_config.yaml
solids:
  read_csv:
    config:
      csv_name: "cereal.csv"
```

Note that as you type and edit the config, the config minimap hovering on the right side of the
editor pane changes to provide context—you always know where in the nested config schema
you are while making changes.
>>>>>>> 66aa19cf

### Config in Python API

We previously encountered the <PyObject module="dagster" object="execute_pipeline"
displayText="execute_pipeline()" />function. Pipeline run config is specified by the second argument to this function, which must be a dict.

This dict contains all of the user-provided configuration with which to execute a pipeline. As such, it can have [a lot of sections](/\_apidocs/execution), but we'll only use one of them here: per-solid configuration, which is specified under the key `solids`:

```python file=/intro_tutorial/advanced/configuring_solids/configurable_pipeline.py startafter=start_run_config_marker endbefore=end_run_config_marker
run_config = {
        "solids": {"read_csv": {"config": {"csv_name": "cereal.csv"}}}
    }
```

The `solids` dict is keyed by solid name, and each solid is configured by a dict that may itself have several sections. In this case, we are interested in the `config` section.

Now you can pass this run config to <PyObject module="dagster" object="execute_pipeline"
displayText="execute_pipeline()" />:

```python file=/intro_tutorial/advanced/configuring_solids/configurable_pipeline.py startafter=start_execute_marker endbefore=end_execute_marker
result = execute_pipeline(configurable_pipeline, run_config=run_config)
```

### YAML fragments and Dagster CLI

When executing pipelines with the Dagster CLI, we'll need to provide the run config in a file. We use YAML for the file-based representation of configuration, but the values are the same as before:

```yaml file=/intro_tutorial/advanced/configuring_solids/run_config.yaml
solids:
  read_csv:
    config:
      csv_name: "cereal.csv"
```

We can pass config files in this format to the Dagster CLI tool with the `-c` flag.

```bash
dagster pipeline execute -f configurable_pipeline.py -c run_config.yaml
```

In practice, you might have different sections of your run config in different yaml files—if, for instance, some sections change more often (e.g. in test and prod) while other are more static. In this case, you can set multiple instances of the `-c` flag on CLI invocations, and the CLI tools will assemble the YAML fragments into a single run config.

## Putting Schema on a Config

The implementation of the `read_csv` solid we wrote above expects the provided configuration will look a particular way. I.e. that it will include a key called "csv_name" and an accompanying value that is a string. If someone running the pipeline were to neglect to provide config, the solid would fail with a `KeyError` when it tried to fetch the value for "csv_name" from `context.solid_config`. If the provided value were an integer and not a string, the solid would also fail, because paths are strings.

Dagster allows specifying a "config schema" on any configurable object to help catch these kinds of errors early. Here's a version of `read_csv` that includes a `config_schema`. With this version, if we try to pass config that doesn't match the expected schema, Dagster can tell us immediately.

```python file=/intro_tutorial/advanced/configuring_solids/config_schema.py startafter=start_read_csv_marker endbefore=end_read_csv_marker
@solid(config_schema={"csv_name": str})
def read_csv(context):
    csv_path = os.path.join(
        os.path.dirname(__file__), context.solid_config["csv_name"]
    )
    with open(csv_path, "r") as fd:
        lines = [row for row in csv.DictReader(fd)]

    context.log.info(f"Read {len(lines)} lines")
    return lines
```

The <PyObject module="dagster" object="ConfigSchema" /> documentation describes all the ways that you can provide config schema, including optional config fields, default values, and collections.

In addition to catching errors early, config schemas are also useful for documenting pipelines and learning how to use them. This is particularly useful when launching pipelines from inside Dagit.

Because of the config schema we've provided, Dagit knows that this pipeline requires configuration in order to run without errors.

Go back to the Playground and press <kbd>Ctrl</kbd> + <kbd>Space</kbd> in order to bring up the typeahead assistant.

<Image
alt="inputs_figure_two.png"
src="/images/tutorial/inputs_figure_two.png"
width={1680}
height={946}
/>

Here you can see all of the valid config fields for your pipeline.<|MERGE_RESOLUTION|>--- conflicted
+++ resolved
@@ -91,23 +91,20 @@
 Notice that the launch execution button is disabled and the solids are red in the bottom right corner of the Playground.
 
 <Image
-alt="inputs_figure_one.png"
-src="/images/tutorial/inputs_figure_one.png"
-width={1680}
-height={946}
+  alt="inputs_figure_one.png"
+  src="/images/tutorial/inputs_figure_one.png"
+  width={1680}
+  height={946}
 />
 
 Let's enter the config we need in order to execute our pipeline.
 
-<<<<<<< HEAD
 <Image
-alt="inputs_figure_three.png"
-src="/images/tutorial/inputs_figure_three.png"
-width={1680}
-height={946}
+  alt="inputs_figure_three.png"
+  src="/images/tutorial/inputs_figure_three.png"
+  width={1680}
+  height={946}
 />
-=======
-![inputs_figure_three.png](/images/tutorial/inputs_figure_three.png)
 
 ```yaml file=/intro_tutorial/basics/configuring_solids/run_config.yaml
 solids:
@@ -119,14 +116,13 @@
 Note that as you type and edit the config, the config minimap hovering on the right side of the
 editor pane changes to provide context—you always know where in the nested config schema
 you are while making changes.
->>>>>>> 66aa19cf
 
 ### Config in Python API
 
 We previously encountered the <PyObject module="dagster" object="execute_pipeline"
 displayText="execute_pipeline()" />function. Pipeline run config is specified by the second argument to this function, which must be a dict.
 
-This dict contains all of the user-provided configuration with which to execute a pipeline. As such, it can have [a lot of sections](/\_apidocs/execution), but we'll only use one of them here: per-solid configuration, which is specified under the key `solids`:
+This dict contains all of the user-provided configuration with which to execute a pipeline. As such, it can have [a lot of sections](/_apidocs/execution), but we'll only use one of them here: per-solid configuration, which is specified under the key `solids`:
 
 ```python file=/intro_tutorial/advanced/configuring_solids/configurable_pipeline.py startafter=start_run_config_marker endbefore=end_run_config_marker
 run_config = {
@@ -190,10 +186,10 @@
 Go back to the Playground and press <kbd>Ctrl</kbd> + <kbd>Space</kbd> in order to bring up the typeahead assistant.
 
 <Image
-alt="inputs_figure_two.png"
-src="/images/tutorial/inputs_figure_two.png"
-width={1680}
-height={946}
+  alt="inputs_figure_two.png"
+  src="/images/tutorial/inputs_figure_two.png"
+  width={1680}
+  height={946}
 />
 
 Here you can see all of the valid config fields for your pipeline.